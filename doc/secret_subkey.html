--- conflicted
+++ resolved
@@ -94,217 +94,8 @@
         <h3 class="subsection-title">Classes</h3>
         
         <dl>
-<<<<<<< HEAD
-            
-<dt>
-    <h4 class="name" id="algorithm"><span class="type-signature"></span>algorithm<span class="type-signature"> :<a href="module-enums.html#publicKey">module:enums.publicKey</a></span></h4>
-    
-    
-</dt>
-<dd>
-    
-    <div class="description">
-        Public key algorithm
-    </div>
-    
-    
-    
-        <h5>Type:</h5>
-        <ul>
-            <li>
-                
-<span class="param-type"><a href="module-enums.html#publicKey">module:enums.publicKey</a></span>
-
-
-            </li>
-        </ul>
-    
-
-    
-<dl class="details">
-    
-        
-    
-    
-    
-
-    
-    <dt class="inherited-from">Inherited From:</dt>
-    <dd class="inherited-from"><ul class="dummy"><li>
-        <a href="public_key_.html#algorithm">module:packet/public_key#algorithm</a>
-    </li></dd>
-    
-    
-    
-    
-    
-    
-    
-    
-    
-    
-    
-    
-    
-    <dt class="tag-source">Source:</dt>
-    <dd class="tag-source"><ul class="dummy"><li>
-        <a href="public_key.js.html">packet/public_key.js</a>, <a href="public_key.js.html#line52">line 52</a>
-    </li></ul></dd>
-    
-    
-    
-    
-    
-    
-    
-</dl>
-
-    
-    
-</dd>
-
-        
-            
-<dt>
-    <h4 class="name" id="created"><span class="type-signature"></span>created<span class="type-signature"> :Date</span></h4>
-    
-    
-</dt>
-<dd>
-    
-    <div class="description">
-        Key creation date.
-    </div>
-    
-    
-    
-        <h5>Type:</h5>
-        <ul>
-            <li>
-                
-<span class="param-type">Date</span>
-
-
-            </li>
-        </ul>
-    
-
-    
-<dl class="details">
-    
-        
-    
-    
-    
-
-    
-    <dt class="inherited-from">Inherited From:</dt>
-    <dd class="inherited-from"><ul class="dummy"><li>
-        <a href="public_key_.html#created">module:packet/public_key#created</a>
-    </li></dd>
-    
-    
-    
-    
-    
-    
-    
-    
-    
-    
-    
-    
-    
-    <dt class="tag-source">Source:</dt>
-    <dd class="tag-source"><ul class="dummy"><li>
-        <a href="public_key.js.html">packet/public_key.js</a>, <a href="public_key.js.html#line46">line 46</a>
-    </li></ul></dd>
-    
-    
-    
-    
-    
-    
-    
-</dl>
-
-    
-    
-</dd>
-
-        
-            
-<dt>
-    <h4 class="name" id="mpi"><span class="type-signature"></span>mpi<span class="type-signature"> :<a href="mpi.html">module:type/mpi</a></span></h4>
-    
-    
-</dt>
-<dd>
-    
-    <div class="description">
-        A list of multiprecision integers
-    </div>
-    
-    
-    
-        <h5>Type:</h5>
-        <ul>
-            <li>
-                
-<span class="param-type"><a href="mpi.html">module:type/mpi</a></span>
-
-
-            </li>
-        </ul>
-    
-
-    
-<dl class="details">
-    
-        
-    
-    
-    
-
-    
-    <dt class="inherited-from">Inherited From:</dt>
-    <dd class="inherited-from"><ul class="dummy"><li>
-        <a href="public_key_.html#mpi">module:packet/public_key#mpi</a>
-    </li></dd>
-    
-    
-    
-    
-    
-    
-    
-    
-    
-    
-    
-    
-    
-    <dt class="tag-source">Source:</dt>
-    <dd class="tag-source"><ul class="dummy"><li>
-        <a href="public_key.js.html">packet/public_key.js</a>, <a href="public_key.js.html#line49">line 49</a>
-    </li></ul></dd>
-    
-    
-    
-    
-    
-    
-    
-</dl>
-
-    
-    
-</dd>
-
-=======
             <dt><a href="secret_subkey-SecretSubkey.html">SecretSubkey</a></dt>
             <dd></dd>
->>>>>>> 0cd56ef4
         </dl>
     
     
@@ -314,808 +105,6 @@
     
     
     
-<<<<<<< HEAD
-    <h5>Returns:</h5>
-    
-            
-<div class="param-desc">
-    True if the passphrase was correct or MPI already
-                  decrypted; false if not
-</div>
-
-
-
-<dl>
-	<dt>
-		Type
-	</dt>
-	<dd>
-		
-<span class="param-type">Boolean</span>
-
-
-	</dd>
-</dl>
-
-        
-    
-    
-</dd>
-
-        
-            
-<dt>
-    <h4 class="name" id="encrypt"><span class="type-signature"></span>encrypt<span class="signature">(passphrase)</span><span class="type-signature"></span></h4>
-    
-    
-</dt>
-<dd>
-    
-    
-    <div class="description">
-        Encrypt the payload. By default, we use aes256 and iterated, salted string
-to key specifier
-    </div>
-    
-
-    
-    
-    
-    
-    
-        <h5>Parameters:</h5>
-        
-
-<table class="params">
-    <thead>
-	<tr>
-		
-		<th>Name</th>
-		
-		
-		<th>Type</th>
-		
-		
-		
-		
-		
-		<th class="last">Description</th>
-	</tr>
-	</thead>
-	
-	<tbody>
-	
-	
-        <tr>
-            
-                <td class="name"><code>passphrase</code></td>
-            
-            
-            <td class="type">
-            
-                
-<span class="param-type">String</span>
-
-
-            
-            </td>
-            
-            
-            
-            
-            
-            <td class="description last"></td>
-        </tr>
-	
-	
-	</tbody>
-</table>
-    
-    
-    
-<dl class="details">
-    
-        
-    
-    
-    
-
-    
-    <dt class="inherited-from">Inherited From:</dt>
-    <dd class="inherited-from"><ul class="dummy"><li>
-        <a href="secret_key.html#encrypt">module:packet/secret_key#encrypt</a>
-    </li></dd>
-    
-    
-    
-    
-    
-    
-    
-    
-    
-    
-    
-    
-    
-    <dt class="tag-source">Source:</dt>
-    <dd class="tag-source"><ul class="dummy"><li>
-        <a href="secret_key.js.html">packet/secret_key.js</a>, <a href="secret_key.js.html#line170">line 170</a>
-    </li></ul></dd>
-    
-    
-    
-    
-    
-    
-    
-</dl>
-
-    
-    
-
-    
-
-    
-    
-    
-    
-    
-    
-    
-</dd>
-
-        
-            
-<dt>
-    <h4 class="name" id="getFingerprint"><span class="type-signature"></span>getFingerprint<span class="signature">()</span><span class="type-signature"> &rarr; {String}</span></h4>
-    
-    
-</dt>
-<dd>
-    
-    
-    <div class="description">
-        Calculates the fingerprint of the key
-    </div>
-    
-
-    
-    
-    
-    
-    
-    
-    
-<dl class="details">
-    
-        
-    
-    
-    
-
-    
-    <dt class="inherited-from">Inherited From:</dt>
-    <dd class="inherited-from"><ul class="dummy"><li>
-        <a href="public_key_.html#getFingerprint">module:packet/public_key#getFingerprint</a>
-    </li></dd>
-    
-    
-    
-    
-    
-    
-    
-    
-    
-    
-    
-    
-    
-    <dt class="tag-source">Source:</dt>
-    <dd class="tag-source"><ul class="dummy"><li>
-        <a href="public_key.js.html">packet/public_key.js</a>, <a href="public_key.js.html#line174">line 174</a>
-    </li></ul></dd>
-    
-    
-    
-    
-    
-    
-    
-</dl>
-
-    
-    
-
-    
-
-    
-    
-    
-    
-    
-    <h5>Returns:</h5>
-    
-            
-<div class="param-desc">
-    A string containing the fingerprint
-</div>
-
-
-
-<dl>
-	<dt>
-		Type
-	</dt>
-	<dd>
-		
-<span class="param-type">String</span>
-
-
-	</dd>
-</dl>
-
-        
-    
-    
-</dd>
-
-        
-            
-<dt>
-    <h4 class="name" id="getKeyId"><span class="type-signature"></span>getKeyId<span class="signature">()</span><span class="type-signature"> &rarr; {String}</span></h4>
-    
-    
-</dt>
-<dd>
-    
-    
-    <div class="description">
-        Calculates the key id of the key
-    </div>
-    
-
-    
-    
-    
-    
-    
-    
-    
-<dl class="details">
-    
-        
-    
-    
-    
-
-    
-    <dt class="inherited-from">Inherited From:</dt>
-    <dd class="inherited-from"><ul class="dummy"><li>
-        <a href="public_key_.html#getKeyId">module:packet/public_key#getKeyId</a>
-    </li></dd>
-    
-    
-    
-    
-    
-    
-    
-    
-    
-    
-    
-    
-    
-    <dt class="tag-source">Source:</dt>
-    <dd class="tag-source"><ul class="dummy"><li>
-        <a href="public_key.js.html">packet/public_key.js</a>, <a href="public_key.js.html#line160">line 160</a>
-    </li></ul></dd>
-    
-    
-    
-    
-    
-    
-    
-</dl>
-
-    
-    
-
-    
-
-    
-    
-    
-    
-    
-    <h5>Returns:</h5>
-    
-            
-<div class="param-desc">
-    A 8 byte key id
-</div>
-
-
-
-<dl>
-	<dt>
-		Type
-	</dt>
-	<dd>
-		
-<span class="param-type">String</span>
-
-
-	</dd>
-</dl>
-
-        
-    
-    
-</dd>
-
-        
-            
-<dt>
-    <h4 class="name" id="read"><span class="type-signature"></span>read<span class="signature">(bytes)</span><span class="type-signature"></span></h4>
-    
-    
-</dt>
-<dd>
-    
-    
-    <div class="description">
-        Internal parser for private keys as specified in RFC 4880 section 5.5.3
-    </div>
-    
-
-    
-    
-    
-    
-    
-        <h5>Parameters:</h5>
-        
-
-<table class="params">
-    <thead>
-	<tr>
-		
-		<th>Name</th>
-		
-		
-		<th>Type</th>
-		
-		
-		
-		
-		
-		<th class="last">Description</th>
-	</tr>
-	</thead>
-	
-	<tbody>
-	
-	
-        <tr>
-            
-                <td class="name"><code>bytes</code></td>
-            
-            
-            <td class="type">
-            
-                
-<span class="param-type">String</span>
-
-
-            
-            </td>
-            
-            
-            
-            
-            
-            <td class="description last">Input string to read the packet from</td>
-        </tr>
-	
-	
-	</tbody>
-</table>
-    
-    
-    
-<dl class="details">
-    
-        
-    
-    
-    
-
-    
-    <dt class="inherited-from">Inherited From:</dt>
-    <dd class="inherited-from"><ul class="dummy"><li>
-        <a href="secret_key.html#read">module:packet/secret_key#read</a>
-    </li></dd>
-    
-    
-    
-    
-    
-    
-    
-    
-    
-    
-    
-    
-    
-    <dt class="tag-source">Source:</dt>
-    <dd class="tag-source"><ul class="dummy"><li>
-        <a href="secret_key.js.html">packet/secret_key.js</a>, <a href="secret_key.js.html#line117">line 117</a>
-    </li></ul></dd>
-    
-    
-    
-    
-    
-    
-    
-</dl>
-
-    
-    
-
-    
-
-    
-    
-    
-    
-    
-    
-    
-</dd>
-
-        
-            
-<dt>
-    <h4 class="name" id="readPublicKey"><span class="type-signature"></span>readPublicKey<span class="signature">()</span><span class="type-signature"></span></h4>
-    
-    
-</dt>
-<dd>
-    
-    
-    <div class="description">
-        Alias of read()
-    </div>
-    
-
-    
-    
-    
-    
-    
-    
-    
-<dl class="details">
-    
-        
-    
-    
-    
-
-    
-    <dt class="inherited-from">Inherited From:</dt>
-    <dd class="inherited-from"><ul class="dummy"><li>
-        <a href="public_key_.html#readPublicKey">module:packet/public_key#readPublicKey</a>
-    </li></dd>
-    
-    
-    
-    
-    
-    
-    
-    
-    
-    
-    
-    
-    
-    <dt class="tag-source">Source:</dt>
-    <dd class="tag-source"><ul class="dummy"><li>
-        <a href="public_key.js.html">packet/public_key.js</a>, <a href="public_key.js.html#line107">line 107</a>
-    </li></ul></dd>
-    
-    
-    
-    
-    
-    <dt class="tag-see">See:</dt>
-    <dd class="tag-see">
-        <ul>
-            <li><a href="public_key_.html#read">module:packet/public_key#read</a></li>
-        </ul>
-    </dd>
-    
-    
-    
-</dl>
-
-    
-    
-
-    
-
-    
-    
-    
-    
-    
-    
-    
-</dd>
-
-        
-            
-<dt>
-    <h4 class="name" id="write"><span class="type-signature"></span>write<span class="signature">()</span><span class="type-signature"> &rarr; {String}</span></h4>
-    
-    
-</dt>
-<dd>
-    
-    
-    <div class="description">
-        Creates an OpenPGP key packet for the given key.
-    </div>
-    
-
-    
-    
-    
-    
-    
-    
-    
-<dl class="details">
-    
-        
-    
-    
-    
-
-    
-    <dt class="inherited-from">Inherited From:</dt>
-    <dd class="inherited-from"><ul class="dummy"><li>
-        <a href="secret_key.html#write">module:packet/secret_key#write</a>
-    </li></dd>
-    
-    
-    
-    
-    
-    
-    
-    
-    
-    
-    
-    
-    
-    <dt class="tag-source">Source:</dt>
-    <dd class="tag-source"><ul class="dummy"><li>
-        <a href="secret_key.js.html">packet/secret_key.js</a>, <a href="secret_key.js.html#line149">line 149</a>
-    </li></ul></dd>
-    
-    
-    
-    
-    
-    
-    
-</dl>
-
-    
-    
-
-    
-
-    
-    
-    
-    
-    
-    <h5>Returns:</h5>
-    
-            
-<div class="param-desc">
-    A string of bytes containing the secret key OpenPGP packet
-</div>
-
-
-
-<dl>
-	<dt>
-		Type
-	</dt>
-	<dd>
-		
-<span class="param-type">String</span>
-
-
-	</dd>
-</dl>
-
-        
-    
-    
-</dd>
-
-        
-            
-<dt>
-    <h4 class="name" id="writeOld"><span class="type-signature"></span>writeOld<span class="signature">()</span><span class="type-signature"></span></h4>
-    
-    
-</dt>
-<dd>
-    
-    
-    <div class="description">
-        Write an old version packet - it's used by some of the internal routines.
-    </div>
-    
-
-    
-    
-    
-    
-    
-    
-    
-<dl class="details">
-    
-        
-    
-    
-    
-
-    
-    <dt class="inherited-from">Inherited From:</dt>
-    <dd class="inherited-from"><ul class="dummy"><li>
-        <a href="public_key_.html#writeOld">module:packet/public_key#writeOld</a>
-    </li></dd>
-    
-    
-    
-    
-    
-    
-    
-    
-    
-    
-    
-    
-    
-    <dt class="tag-source">Source:</dt>
-    <dd class="tag-source"><ul class="dummy"><li>
-        <a href="public_key.js.html">packet/public_key.js</a>, <a href="public_key.js.html#line148">line 148</a>
-    </li></ul></dd>
-    
-    
-    
-    
-    
-    
-    
-</dl>
-
-    
-    
-
-    
-
-    
-    
-    
-    
-    
-    
-    
-</dd>
-
-        
-            
-<dt>
-    <h4 class="name" id="writePublicKey"><span class="type-signature"></span>writePublicKey<span class="signature">()</span><span class="type-signature"></span></h4>
-    
-    
-</dt>
-<dd>
-    
-    
-    <div class="description">
-        Alias of write()
-    </div>
-    
-
-    
-    
-    
-    
-    
-    
-    
-<dl class="details">
-    
-        
-    
-    
-    
-
-    
-    <dt class="inherited-from">Inherited From:</dt>
-    <dd class="inherited-from"><ul class="dummy"><li>
-        <a href="public_key_.html#writePublicKey">module:packet/public_key#writePublicKey</a>
-    </li></dd>
-    
-    
-    
-    
-    
-    
-    
-    
-    
-    
-    
-    
-    
-    <dt class="tag-source">Source:</dt>
-    <dd class="tag-source"><ul class="dummy"><li>
-        <a href="public_key.js.html">packet/public_key.js</a>, <a href="public_key.js.html#line138">line 138</a>
-    </li></ul></dd>
-    
-    
-    
-    
-    
-    <dt class="tag-see">See:</dt>
-    <dd class="tag-see">
-        <ul>
-            <li><a href="public_key_.html#write">module:packet/public_key#write</a></li>
-        </ul>
-    </dd>
-    
-    
-    
-</dl>
-
-    
-    
-
-    
-
-    
-    
-    
-    
-    
-    
-    
-</dd>
-
-        </dl>
-    
-    
-=======
->>>>>>> 0cd56ef4
     
     
     
@@ -1129,17 +118,13 @@
 </div>
 
 <nav>
-    <h2><a href="index.html">Index</a></h2><h3>Modules</h3><ul><li><a href="module-armor.html">armor</a></li><li><a href="module-cleartext.html">cleartext</a></li><li><a href="module-config.html">config</a></li><li><a href="config.html">config/config</a></li><li><a href="localStorage.html">config/localStorage</a></li><li><a href="module-crypto.html">crypto</a></li><li><a href="cfb.html">crypto/cfb</a></li><li><a href="cipher.html">crypto/cipher</a></li><li><a href="aes.html">crypto/cipher/aes</a></li><li><a href="blowfish.html">crypto/cipher/blowfish</a></li><li><a href="cast5.html">crypto/cipher/cast5</a></li><li><a href="des.html">crypto/cipher/des</a></li><li><a href="twofish.html">crypto/cipher/twofish</a></li><li><a href="crypto.html">crypto/crypto</a></li><li><a href="hash.html">crypto/hash</a></li><li><a href="md5.html">crypto/hash/md5</a></li><li><a href="ripe-md.html">crypto/hash/ripe-md</a></li><li><a href="sha.html">crypto/hash/sha</a></li><li><a href="pkcs1.html">crypto/pkcs1</a></li><li><a href="public_key.html">crypto/public_key</a></li><li><a href="dsa.html">crypto/public_key/dsa</a></li><li><a href="elgamal.html">crypto/public_key/elgamal</a></li><li><a href="jsbn.html">crypto/public_key/jsbn</a></li><li><a href="rsa.html">crypto/public_key/rsa</a></li><li><a href="random.html">crypto/random</a></li><li><a href="signature.html">crypto/signature</a></li><li><a href="armor.html">encoding/armor</a></li><li><a href="base64.html">encoding/base64</a></li><li><a href="module-enums.html">enums</a></li><li><a href="module-key.html">key</a></li><li><a href="module-keyid.html">keyid</a></li><li><a href="keyring.html">keyring/keyring</a></li><li><a href="localstore.html">keyring/localstore</a></li><li><a href="module-message.html">message</a></li><li><a href="module-mpi.html">mpi</a></li><li><a href="module-openpgp.html">openpgp</a></li><li><a href="module-packet.html">packet</a></li><li><a href="compressed.html">packet/compressed</a></li><li><a href="literal.html">packet/literal</a></li><li><a href="marker.html">packet/marker</a></li><li><a href="one_pass_signature.html">packet/one_pass_signature</a></li><li><a href="packet.html">packet/packet</a></li><li><a href="packetlist.html">packet/packetlist</a></li><li><a href="public_key_.html">packet/public_key</a></li><li><a href="public_key_encrypted_session_key.html">packet/public_key_encrypted_session_key</a></li><li><a href="public_subkey.html">packet/public_subkey</a></li><li><a href="secret_key.html">packet/secret_key</a></li><li><a href="secret_subkey.html">packet/secret_subkey</a></li><li><a href="signature_.html">packet/signature</a></li><li><a href="sym_encrypted_integrity_protected.html">packet/sym_encrypted_integrity_protected</a></li><li><a href="sym_encrypted_session_key.html">packet/sym_encrypted_session_key</a></li><li><a href="symmetrically_encrypted.html">packet/symmetrically_encrypted</a></li><li><a href="trust.html">packet/trust</a></li><li><a href="user_attribute.html">packet/user_attribute</a></li><li><a href="userid.html">packet/userid</a></li><li><a href="module-s2k.html">s2k</a></li><li><a href="keyid.html">type/keyid</a></li><li><a href="mpi.html">type/mpi</a></li><li><a href="s2k.html">type/s2k</a></li><li><a href="module-util.html">util</a></li><li><a href="util.html">util/util</a></li></ul><h3>Classes</h3><ul><li><a href="JXG.Util.html">JXG.Util</a></li><li><a href="module-cleartext-CleartextMessage.html">cleartext~CleartextMessage</a></li><li><a href="localStorage-LocalStorage.html">config/localStorage~LocalStorage</a></li><li><a href="keyring-Keyring.html">keyring/keyring~Keyring</a></li><li><a href="module-key-Key.html">key~Key</a></li><li><a href="module-key-SubKey.html">key~SubKey</a></li><li><a href="module-key-User.html">key~User</a></li><li><a href="module-message-Message.html">message~Message</a></li><li><a href="compressed-Compressed.html">packet/compressed~Compressed</a></li><li><a href="literal-Literal.html">packet/literal~Literal</a></li><li><a href="marker-Marker.html">packet/marker~Marker</a></li><li><a href="one_pass_signature-OnePassSignature.html">packet/one_pass_signature~OnePassSignature</a></li><li><a href="packetlist-Packetlist.html">packet/packetlist~Packetlist</a></li><li><a href="public_key_encrypted_session_key-PublicKeyEncryptedSessionKey.html">packet/public_key_encrypted_session_key~PublicKeyEncryptedSessionKey</a></li><li><a href="public_key-PublicKey.html">packet/public_key~PublicKey</a></li><li><a href="public_subkey-PublicSubkey.html">packet/public_subkey~PublicSubkey</a></li><li><a href="secret_key-SecretKey.html">packet/secret_key~SecretKey</a></li><li><a href="secret_subkey-SecretSubkey.html">packet/secret_subkey~SecretSubkey</a></li><li><a href="signature-Signature.html">packet/signature~Signature</a></li><li><a href="sym_encrypted_integrity_protected-SymEncryptedIntegrityProtected.html">packet/sym_encrypted_integrity_protected~SymEncryptedIntegrityProtected</a></li><li><a href="sym_encrypted_session_key-SymEncryptedSessionKey.html">packet/sym_encrypted_session_key~SymEncryptedSessionKey</a></li><li><a href="symmetrically_encrypted-SymmetricallyEncrypted.html">packet/symmetrically_encrypted~SymmetricallyEncrypted</a></li><li><a href="trust-Trust.html">packet/trust~Trust</a></li><li><a href="user_attribute-UserAttribute.html">packet/user_attribute~UserAttribute</a></li><li><a href="userid-Userid.html">packet/userid~Userid</a></li><li><a href="keyid-Keyid.html">type/keyid~Keyid</a></li><li><a href="mpi-Mpi.html">type/mpi~Mpi</a></li><li><a href="s2k-S2k.html">type/s2k~S2k</a></li></ul>
+    <h2><a href="index.html">Index</a></h2><h3>Modules</h3><ul><li><a href="module-armor.html">armor</a></li><li><a href="module-cleartext.html">cleartext</a></li><li><a href="module-config.html">config</a></li><li><a href="config.html">config/config</a></li><li><a href="localStorage.html">config/localStorage</a></li><li><a href="module-crypto.html">crypto</a></li><li><a href="cfb.html">crypto/cfb</a></li><li><a href="cipher.html">crypto/cipher</a></li><li><a href="aes.html">crypto/cipher/aes</a></li><li><a href="blowfish.html">crypto/cipher/blowfish</a></li><li><a href="cast5.html">crypto/cipher/cast5</a></li><li><a href="des.html">crypto/cipher/des</a></li><li><a href="twofish.html">crypto/cipher/twofish</a></li><li><a href="crypto.html">crypto/crypto</a></li><li><a href="hash.html">crypto/hash</a></li><li><a href="md5.html">crypto/hash/md5</a></li><li><a href="ripe-md.html">crypto/hash/ripe-md</a></li><li><a href="sha.html">crypto/hash/sha</a></li><li><a href="pkcs1.html">crypto/pkcs1</a></li><li><a href="public_key.html">crypto/public_key</a></li><li><a href="dsa.html">crypto/public_key/dsa</a></li><li><a href="elgamal.html">crypto/public_key/elgamal</a></li><li><a href="jsbn.html">crypto/public_key/jsbn</a></li><li><a href="rsa.html">crypto/public_key/rsa</a></li><li><a href="random.html">crypto/random</a></li><li><a href="signature.html">crypto/signature</a></li><li><a href="armor.html">encoding/armor</a></li><li><a href="base64.html">encoding/base64</a></li><li><a href="module-enums.html">enums</a></li><li><a href="module-key.html">key</a></li><li><a href="module-keyid.html">keyid</a></li><li><a href="keyring.html">keyring/keyring</a></li><li><a href="localstore.html">keyring/localstore</a></li><li><a href="module-message.html">message</a></li><li><a href="module-mpi.html">mpi</a></li><li><a href="module-openpgp.html">openpgp</a></li><li><a href="module-packet.html">packet</a></li><li><a href="compressed.html">packet/compressed</a></li><li><a href="literal.html">packet/literal</a></li><li><a href="marker.html">packet/marker</a></li><li><a href="one_pass_signature.html">packet/one_pass_signature</a></li><li><a href="packet.html">packet/packet</a></li><li><a href="packetlist.html">packet/packetlist</a></li><li><a href="public_key_.html">packet/public_key</a></li><li><a href="public_key_encrypted_session_key.html">packet/public_key_encrypted_session_key</a></li><li><a href="public_subkey.html">packet/public_subkey</a></li><li><a href="secret_key.html">packet/secret_key</a></li><li><a href="secret_subkey.html">packet/secret_subkey</a></li><li><a href="signature_.html">packet/signature</a></li><li><a href="sym_encrypted_integrity_protected.html">packet/sym_encrypted_integrity_protected</a></li><li><a href="sym_encrypted_session_key.html">packet/sym_encrypted_session_key</a></li><li><a href="symmetrically_encrypted.html">packet/symmetrically_encrypted</a></li><li><a href="trust.html">packet/trust</a></li><li><a href="user_attribute.html">packet/user_attribute</a></li><li><a href="userid.html">packet/userid</a></li><li><a href="module-s2k.html">s2k</a></li><li><a href="keyid.html">type/keyid</a></li><li><a href="mpi.html">type/mpi</a></li><li><a href="s2k.html">type/s2k</a></li><li><a href="module-util.html">util</a></li><li><a href="util.html">util/util</a></li></ul><h3>Classes</h3><ul><li><a href="JXG.Util.html">JXG.Util</a></li><li><a href="module-cleartext-CleartextMessage.html">cleartext~CleartextMessage</a></li><li><a href="localStorage-LocalStorage.html">config/localStorage~LocalStorage</a></li><li><a href="keyring-Keyring.html">keyring/keyring~Keyring</a></li><li><a href="module-key-Key.html">key~Key</a></li><li><a href="module-key-SubKey.html">key~SubKey</a></li><li><a href="module-key-User.html">key~User</a></li><li><a href="module-message-Message.html">message~Message</a></li><li><a href="compressed-Compressed.html">packet/compressed~Compressed</a></li><li><a href="literal-Literal.html">packet/literal~Literal</a></li><li><a href="marker-Marker.html">packet/marker~Marker</a></li><li><a href="one_pass_signature-OnePassSignature.html">packet/one_pass_signature~OnePassSignature</a></li><li><a href="packetlist-Packetlist.html">packet/packetlist~Packetlist</a></li><li><a href="public_key_encrypted_session_key-PublicKeyEncryptedSessionKey.html">packet/public_key_encrypted_session_key~PublicKeyEncryptedSessionKey</a></li><li><a href="public_key-PublicKey.html">packet/public_key~PublicKey</a></li><li><a href="public_subkey-PublicSubkey.html">packet/public_subkey~PublicSubkey</a></li><li><a href="secret_key-SecretKey.html">packet/secret_key~SecretKey</a></li><li><a href="secret_subkey-SecretSubkey.html">packet/secret_subkey~SecretSubkey</a></li><li><a href="signature-Signature.html">packet/signature~Signature</a></li><li><a href="sym_encrypted_integrity_protected-SymEncryptedIntegrityProtected.html">packet/sym_encrypted_integrity_protected~SymEncryptedIntegrityProtected</a></li><li><a href="sym_encrypted_session_key-SymEncryptedSessionKey.html">packet/sym_encrypted_session_key~SymEncryptedSessionKey</a></li><li><a href="symmetrically_encrypted-SymmetricallyEncrypted.html">packet/symmetrically_encrypted~SymmetricallyEncrypted</a></li><li><a href="trust-Trust.html">packet/trust~Trust</a></li><li><a href="user_attribute-UserAttribute.html">packet/user_attribute~UserAttribute</a></li><li><a href="userid-Userid.html">packet/userid~Userid</a></li><li><a href="keyid-Keyid.html">type/keyid~Keyid</a></li><li><a href="mpi-MPI.html">type/mpi~MPI</a></li><li><a href="s2k-S2K.html">type/s2k~S2K</a></li></ul>
 </nav>
 
 <br clear="both">
 
 <footer>
-<<<<<<< HEAD
-    Documentation generated by <a href="https://github.com/jsdoc3/jsdoc">JSDoc 3.2.2</a> on Mon Jan 06 2014 16:27:54 GMT+0100 (MEZ)
-=======
-    Documentation generated by <a href="https://github.com/jsdoc3/jsdoc">JSDoc 3.2.0</a> on Sun Jan 05 2014 23:07:48 GMT-0800 (PST)
->>>>>>> 0cd56ef4
+    Documentation generated by <a href="https://github.com/jsdoc3/jsdoc">JSDoc 3.2.0</a> on Mon Jan 06 2014 19:29:32 GMT+0100 (MEZ)
 </footer>
 
 <script> prettyPrint(); </script>
